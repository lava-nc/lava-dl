# nosec # noqa
import os
import argparse
from typing import Any, Dict, Tuple
import cv2
import numpy as np
from PIL import Image
import matplotlib.pyplot as plt
from datetime import datetime
import torch
import torch.nn.functional as F
from torch.utils.data import DataLoader
from torchvision import transforms
from torch.utils.tensorboard import SummaryWriter

from lava.lib.dl import slayer
from lava.lib.dl.slayer import obd


if __name__ == '__main__':
    parser = argparse.ArgumentParser()
    parser.add_argument('-gpu', type=int, default=[0], help='which gpu(s) to use', nargs='+')
    parser.add_argument('-b',   type=int, default=32,  help='batch size for dataloader')
    # Model
    parser.add_argument('-model', type=str, default='tiny_yolov3_str', help='network model')
    # Sparsity
    parser.add_argument('-sparsity', action='store_true', default=False, help='enable sparsity loss')
    parser.add_argument('-sp_lam',   type=float, default=0.01, help='sparsity loss mixture ratio')
    parser.add_argument('-sp_rate',  type=float, default=0.01, help='minimum rate for sparsity penalization')
    # Optimizer
    parser.add_argument('-lr',  type=float, default=0.0001, help='initial learning rate')
    parser.add_argument('-wd',  type=float, default=1e-5,   help='optimizer weight decay')
    parser.add_argument('-lrf', type=float, default=0.01,   help='learning rate reduction factor for lr scheduler')
    # Network/SDNN
    parser.add_argument('-threshold',  type=float, default=0.1, help='neuron threshold')
    parser.add_argument('-tau_grad',   type=float, default=0.1, help='surrogate gradient time constant')
    parser.add_argument('-scale_grad', type=float, default=0.2, help='surrogate gradient scale')
    parser.add_argument('-clip',       type=float, default=10, help='gradient clipping limit')
    # Pretrained model
    parser.add_argument('-load', type=str, default='', help='pretrained model')
    # Target generation
    parser.add_argument('-tgt_iou_thr', type=float, default=0.5, help='ignore iou threshold in target generation')
    # YOLO loss
    parser.add_argument('-lambda_coord',    type=float, default=1.0, help='YOLO coordinate loss lambda')
    parser.add_argument('-lambda_noobj',    type=float, default=2.0, help='YOLO no-object loss lambda')
    parser.add_argument('-lambda_obj',      type=float, default=2.0, help='YOLO object loss lambda')
    parser.add_argument('-lambda_cls',      type=float, default=4.0, help='YOLO class loss lambda')
    parser.add_argument('-lambda_iou',      type=float, default=2.0, help='YOLO iou loss lambda')
    parser.add_argument('-alpha_iou',       type=float, default=0.8, help='YOLO loss object target iou mixture factor')
    parser.add_argument('-label_smoothing', type=float, default=0.1, help='YOLO class cross entropy label smoothing')
    parser.add_argument('-track_iter',      type=int,  default=1000, help='YOLO loss tracking interval')
    # Experiment
    parser.add_argument('-exp',  type=str, default='',   help='experiment differentiater string')
    parser.add_argument('-seed', type=int, default=None, help='random seed of the experiment')
    # Training
    parser.add_argument('-epoch',  type=int, default=200, help='number of epochs to run')
    parser.add_argument('-warmup', type=int, default=10,  help='number of epochs to warmup')
    # dataset
<<<<<<< HEAD
    parser.add_argument('-dataset', type=str, default='BDD100K', help='dataset to use [BDD100K]')
    parser.add_argument('-path', type=str, default='data/bdd100k', help='dataset path')
    parser.add_argument('-subset', default=False, help='True if dataset contains a subset')
    parser.add_argument('-aug_prob', type=float, default=0.2, help='training augmentation probability')
    parser.add_argument('-output_dir', type=str, default=".", help="directory in which to put log folders")
    parser.add_argument('-num_workers', type=int, default=16, help="number of dataloader workers")
    parser.add_argument('-clamp_max', type=float, default=5.0, help="exponential clamp in height/width calculation")
    parser.add_argument('-verbose', default=True, action='store_true', help='lots of debug printouts')
=======
    parser.add_argument('-dataset',     type=str,   default='BDD100K',      help='dataset to use [BDD100K]')
    parser.add_argument('-path',        type=str,   default='data/bdd100k', help='dataset path')
    parser.add_argument('-aug_prob',    type=float, default=0.2,            help='training augmentation probability')
    parser.add_argument('-output_dir',  type=str,   default='.',            help='directory in which to put log folders')
    parser.add_argument('-num_workers', type=int,   default=12,             help='number of dataloader workers')
    parser.add_argument('-clamp_max',   type=float, default=5.0,            help='exponential clamp in height/width calculation')
    parser.add_argument('-verbose', action='store_true', default=False,     help='enables lots of debug printouts')
>>>>>>> 6bd06414

    args = parser.parse_args()

    identifier = f'{args.model}_' + args.exp if len(args.exp) > 0 else args.model
    if args.seed is not None:
        torch.manual_seed(args.seed)
        identifier += '_{}'.format(args.seed)

    trained_folder = args.output_dir + '/Trained_' + \
        identifier if len(identifier) > 0 else args.output_dir + '/Trained'
    logs_folder = args.output_dir + '/Logs_' + \
        identifier if len(identifier) > 0 else args.output_dir + '/Logs'

    print(trained_folder)
    writer = SummaryWriter(args.output_dir + '/runs/' + identifier)

    os.makedirs(trained_folder, exist_ok=True)
    os.makedirs(logs_folder, exist_ok=True)

    with open(trained_folder + '/args.txt', 'wt') as f:
        for arg, value in sorted(vars(args).items()):
            f.write('{} : {}\n'.format(arg, value))

    print('Using GPUs {}'.format(args.gpu))
    device = torch.device('cuda:{}'.format(args.gpu[0]))

    classes_output = {'BDD100K': 11}

    print('Creating Network')
    if args.model == 'tiny_yolov3_str':
        Network = obd.models.tiny_yolov3_str.Network
    elif args.model == 'yolo_kp':
        Network = obd.models.yolo_kp.Network
    else:
        raise RuntimeError(f'Model type {args.model=} not supported!')
    
    if len(args.gpu) == 1:
        net = Network(threshold=args.threshold,
                      tau_grad=args.tau_grad,
                      scale_grad=args.scale_grad,
                      num_classes=classes_output[args.dataset],
                      clamp_max=args.clamp_max).to(device)
        module = net
    else:
        net = torch.nn.DataParallel(Network(threshold=args.threshold,
                                            tau_grad=args.tau_grad,
                                            scale_grad=args.scale_grad,
                                            num_classes=classes_output[args.dataset],
                                            clamp_max=args.clamp_max).to(device),
                                    device_ids=args.gpu)
        module = net.module

    if args.sparsity:
        sparsity_montior = slayer.loss.SparsityEnforcer(
            max_rate=args.sp_rate, lam=args.sp_lam)
    else:
        sparsity_montior = None

    print('Loading Network')
    if args.load != '':
        saved_model = args.load
        if saved_model in ['slayer', 'lava-dl']:
            saved_model = slayer.obd.models.__path__[0] + '/Trained_' + args.model + '/network.pt'
        print(f'Initializing model from {saved_model}')
        module.load_model(saved_model)

    module.init_model((448, 448))

    # Define optimizer module.
    print('Creating Optimizer')
    optimizer = torch.optim.Adam(net.parameters(),
                                 lr=args.lr,
                                 weight_decay=args.wd)

    # Define learning rate scheduler
    def lf(x):
        return (min(x / args.warmup, 1)
                * ((1 + np.cos(x * np.pi / args.epoch)) / 2)
                * (1 - args.lrf)
                + args.lrf)

    scheduler = torch.optim.lr_scheduler.LambdaLR(optimizer, lr_lambda=lf)
    yolo_target = obd.YOLOtarget(anchors=net.anchors,
                                 scales=net.scale,
                                 num_classes=net.num_classes,
                                 ignore_iou_thres=args.tgt_iou_thr)

    print('Creating Dataset')

    if args.dataset == 'BDD100K':
        train_set = obd.dataset.BDD(root=args.path, dataset='track',
                                    train=True, augment_prob=args.aug_prob,
                                    randomize_seq=True)
        test_set = obd.dataset.BDD(root=args.path, dataset='track',
                                   train=False, randomize_seq=True)
        train_loader = DataLoader(train_set,
                                  batch_size=args.b,
                                  shuffle=True,
                                  collate_fn=yolo_target.collate_fn,
                                  num_workers=args.num_workers,
                                  pin_memory=True)
        test_loader = DataLoader(test_set,
                                 batch_size=args.b,
                                 shuffle=True,
                                 collate_fn=yolo_target.collate_fn,
                                 num_workers=args.num_workers,
                                 pin_memory=True)

        box_color_map = [(np.random.randint(256),
                          np.random.randint(256),
                          np.random.randint(256))
                         for i in range(11)]

    print('Creating YOLO Loss')
    yolo_loss = obd.YOLOLoss(anchors=net.anchors,
                             lambda_coord=args.lambda_coord,
                             lambda_noobj=args.lambda_noobj,
                             lambda_obj=args.lambda_obj,
                             lambda_cls=args.lambda_cls,
                             lambda_iou=args.lambda_iou,
                             alpha_iou=args.alpha_iou,
                             label_smoothing=args.label_smoothing).to(device)

    print('Creating Stats Module')
    stats = slayer.utils.LearningStats(accuracy_str='AP@0.5')

    loss_tracker = dict(coord=[], obj=[], noobj=[], cls=[], iou=[])
    loss_order = ['coord', 'obj', 'noobj', 'cls', 'iou']

    print('Training/Testing Loop')
    for epoch in range(args.epoch):
        t_st = datetime.now()
        ap_stats = obd.bbox.metrics.APstats(iou_threshold=0.5)

        print(f'{epoch=}')
        for i, (inputs, targets, bboxes) in enumerate(train_loader):

            print(f'{i=}') if args.verbose else None

            net.train()
            print('inputs') if args.verbose else None
            inputs = inputs.to(device)

            print('forward') if args.verbose else None
            predictions, counts = net(inputs, sparsity_montior)

            loss, loss_distr = yolo_loss(predictions, targets)
            if sparsity_montior is not None:
                loss += sparsity_montior.loss
                sparsity_montior.clear()

            if torch.isnan(loss):
                print("loss is nan, continuing")
                continue
            optimizer.zero_grad()
            loss.backward()
            net.validate_gradients()
            torch.nn.utils.clip_grad_norm_(net.parameters(), args.clip)
            optimizer.step()
            scheduler.step()

            if i < 10:
                net.grad_flow(path=trained_folder + '/')

            # MAP calculations
            T = inputs.shape[-1]
            try:
                # TODO: remove after testing with yolo_kp
                # predictions = torch.concat([net.yolo(predictions[0], net.anchors[0]),
                #                             net.yolo(predictions[1], net.anchors[1])], dim=1)
                predictions = torch.concat([net.yolo(p, a) for (p, a)
                                            in zip(predictions, net.anchors)],
                                           dim=1)
            except RuntimeError:
                print('Runtime error on MAP predictions calculation.'
                      'continuing')
                continue
            predictions = [obd.bbox.utils.nms(predictions[..., t])
                           for t in range(T)]

            for t in range(T):
                ap_stats.update(predictions[t], bboxes[t])

            if not torch.isnan(loss):
                stats.training.loss_sum += loss.item() * inputs.shape[0]
            stats.training.num_samples += inputs.shape[0]
            stats.training.correct_samples = ap_stats[:] * \
                stats.training.num_samples

            processed = i * train_loader.batch_size
            total = len(train_loader.dataset)
            time_elapsed = (datetime.now() - t_st).total_seconds()
            samples_sec = time_elapsed / (i + 1) / train_loader.batch_size
            header_list = [f'Train: [{processed}/{total} '
                           f'({100.0 * processed / total:.0f}%)]']
            header_list += ['Event Rate: ['
                            + ', '.join([f'{c.item():.2f}'
                                         for c in counts[0]]) + ']']
            header_list += [f'Coord loss: {loss_distr[0].item()}']
            header_list += [f'Obj   loss: {loss_distr[1].item()}']
            header_list += [f'NoObj loss: {loss_distr[2].item()}']
            header_list += [f'Class loss: {loss_distr[3].item()}']
            header_list += [f'IOU   loss: {loss_distr[4].item()}']

            if i % args.track_iter == 0:
                plt.figure()
                for loss_idx, loss_key in enumerate(loss_order):
                    loss_tracker[loss_key].append(loss_distr[loss_idx].item())
                    plt.semilogy(loss_tracker[loss_key], label=loss_key)
                    if not args.subset:
                        writer.add_scalar(f'Loss Tracker/{loss_key}',
                                          loss_distr[loss_idx].item(),
                                          len(loss_tracker[loss_key]) - 1)
                plt.xlabel(f'iters (x {args.track_iter})')
                plt.legend()
                plt.savefig(f'{trained_folder}/yolo_loss_tracker.png')
                plt.close()
            stats.print(epoch, i, samples_sec, header=header_list)

        t_st = datetime.now()
        ap_stats = obd.bbox.metrics.APstats(iou_threshold=0.5)
        for i, (inputs, targets, bboxes) in enumerate(test_loader):
            net.eval()

            with torch.no_grad():
                inputs = inputs.to(device)
                predictions, counts = net(inputs)

                T = inputs.shape[-1]
                predictions = [obd.bbox.utils.nms(predictions[..., t])
                               for t in range(T)]
                for t in range(T):
                    ap_stats.update(predictions[t], bboxes[t])

                stats.testing.loss_sum += loss.item() * inputs.shape[0]
                stats.testing.num_samples += inputs.shape[0]
                stats.testing.correct_samples = ap_stats[:] * \
                    stats.testing.num_samples

                processed = i * test_loader.batch_size
                total = len(test_loader.dataset)
                time_elapsed = (datetime.now() - t_st).total_seconds()
                samples_sec = time_elapsed / (i + 1) / test_loader.batch_size
                header_list = [f'Test: [{processed}/{total} '
                               f'({100.0 * processed / total:.0f}%)]']
                header_list += ['Event Rate: ['
                                + ', '.join([f'{c.item():.2f}'
                                             for c in counts[0]]) + ']']
                header_list += [f'Coord loss: {loss_distr[0].item()}']
                header_list += [f'Obj   loss: {loss_distr[1].item()}']
                header_list += [f'NoObj loss: {loss_distr[2].item()}']
                header_list += [f'Class loss: {loss_distr[3].item()}']
                header_list += [f'IOU   loss: {loss_distr[4].item()}']
                stats.print(epoch, i, samples_sec, header=header_list)

        if not args.subset:
            writer.add_scalar('Loss/train', stats.training.loss, epoch)
            writer.add_scalar('mAP@50/train', stats.training.accuracy, epoch)
            writer.add_scalar('mAP@50/test', stats.testing.accuracy, epoch)

        stats.update()
        stats.plot(path=trained_folder + '/')
        b = -1
        image = Image.fromarray(np.uint8(
            inputs[b, :, :, :, 0].cpu().data.numpy().transpose([1, 2, 0]) * 255
        ))
        annotation = obd.bbox.utils.annotation_from_tensor(
            predictions[0][b],
            {'height': image.height, 'width': image.width},
            test_set.classes,
            confidence_th=0
        )
        marked_img = obd.bbox.utils.mark_bounding_boxes(
            image, annotation['annotation']['object'],
            box_color_map=box_color_map, thickness=5
        )

        image = Image.fromarray(np.uint8(
            inputs[b, :, :, :, 0].cpu().data.numpy().transpose([1, 2, 0]) * 255
        ))
        annotation = obd.bbox.utils.annotation_from_tensor(
            bboxes[0][b],
            {'height': image.height, 'width': image.width},
            test_set.classes,
            confidence_th=0
        )
        marked_gt = obd.bbox.utils.mark_bounding_boxes(
            image, annotation['annotation']['object'],
            box_color_map=box_color_map, thickness=5
        )

        marked_images = Image.new('RGB', (marked_img.width + marked_gt.width,
                                          marked_img.height))
        marked_images.paste(marked_img, (0, 0))
        marked_images.paste(marked_gt, (marked_img.width, 0))
        if not args.subset:
            writer.add_image('Prediction',
                             transforms.PILToTensor()(marked_images),
                             epoch)

        if stats.testing.best_accuracy is True:
            torch.save(module.state_dict(), trained_folder + '/network.pt')
            if inputs.shape[-1] == 1:
                marked_images.save(
                    f'{trained_folder}/prediction_{epoch}_{b}.jpg')
            else:
                filename = f'{trained_folder}/prediction_{epoch}_{b}'
                obd.bbox.utils.create_video(inputs, bboxes, predictions,
                                            filename, test_set.classes,
                                            box_color_map=box_color_map)
        stats.save(trained_folder + '/')

    if hasattr(module, 'export_hdf5'):
        module.load_state_dict(torch.load(trained_folder + '/network.pt'))
        module.export_hdf5(trained_folder + '/network.net')

    if not args.subset:
        params_dict = {}
        for key, val in args._get_kwargs():
            params_dict[key] = str(val)
        writer.add_hparams(params_dict, {'mAP@50': stats.testing.max_accuracy})
        writer.flush()
        writer.close()<|MERGE_RESOLUTION|>--- conflicted
+++ resolved
@@ -56,7 +56,6 @@
     parser.add_argument('-epoch',  type=int, default=200, help='number of epochs to run')
     parser.add_argument('-warmup', type=int, default=10,  help='number of epochs to warmup')
     # dataset
-<<<<<<< HEAD
     parser.add_argument('-dataset', type=str, default='BDD100K', help='dataset to use [BDD100K]')
     parser.add_argument('-path', type=str, default='data/bdd100k', help='dataset path')
     parser.add_argument('-subset', default=False, help='True if dataset contains a subset')
@@ -64,16 +63,7 @@
     parser.add_argument('-output_dir', type=str, default=".", help="directory in which to put log folders")
     parser.add_argument('-num_workers', type=int, default=16, help="number of dataloader workers")
     parser.add_argument('-clamp_max', type=float, default=5.0, help="exponential clamp in height/width calculation")
-    parser.add_argument('-verbose', default=True, action='store_true', help='lots of debug printouts')
-=======
-    parser.add_argument('-dataset',     type=str,   default='BDD100K',      help='dataset to use [BDD100K]')
-    parser.add_argument('-path',        type=str,   default='data/bdd100k', help='dataset path')
-    parser.add_argument('-aug_prob',    type=float, default=0.2,            help='training augmentation probability')
-    parser.add_argument('-output_dir',  type=str,   default='.',            help='directory in which to put log folders')
-    parser.add_argument('-num_workers', type=int,   default=12,             help='number of dataloader workers')
-    parser.add_argument('-clamp_max',   type=float, default=5.0,            help='exponential clamp in height/width calculation')
-    parser.add_argument('-verbose', action='store_true', default=False,     help='enables lots of debug printouts')
->>>>>>> 6bd06414
+    parser.add_argument('-verbose', default=False, action='store_true', help='lots of debug printouts')
 
     args = parser.parse_args()
 

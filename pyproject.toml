--- conflicted
+++ resolved
@@ -47,17 +47,6 @@
 
 lava-nc = { git = "https://github.com/lava-nc/lava.git", branch = "main", develop = true}
 
-<<<<<<< HEAD
-torch = "1.8.1"
-torchvision = "0.9.1"
-h5py = "^3.1.0"
-ninja = "^1.10.2"
-matplotlib = "^3.5.1"
-numpy = "^1.22.2"
-scipy = "^1.8.0"
-pillow = "^9.0.1"
-pytest = "^7.0.1"
-=======
 torch = "^1.12.0"
 torchvision = "^0.13.0"
 h5py = "^3.7.0"
@@ -67,7 +56,6 @@
 scipy = "^1.8.1"
 pillow = "^9.2.0"
 pytest = "^7.1.2"
->>>>>>> 1b57cba7
 unittest2 = "^1.1.0"
 
 [tool.poetry.dev-dependencies]

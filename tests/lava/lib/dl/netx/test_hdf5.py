--- conflicted
+++ resolved
@@ -176,7 +176,6 @@
             f'Error was {error}.'
         )
 
-<<<<<<< HEAD
     def test_pilotnet_sdnn_spike_exp(self) -> None:
         """Tests the output of pilotnet sdnn with spike exp."""
         net_config = root + '/gts/pilotnet_sdnn/network.net'
@@ -209,7 +208,7 @@
             f'Output spike and ground truth do not match for PilotNet SDNN. '
             f'Found {output[output != gt] = } and {gt[output != gt] = }. '
             f'Error was {error}.'
-=======
+
     def test_sparse_pilotnet_sdnn(self) -> None:
         """Tests sparse_fc_layer Network arg on Dense blocks"""
         net_config = root + '/gts/pilotnet_sdnn/network.net'
@@ -221,7 +220,6 @@
             np.all([
                 isinstance(layer.synapse, Sparse) for layer in dense_layers
             ])
->>>>>>> 9e6219dd
         )
 
     def test_axonal_delay_ntidigits(self) -> None:

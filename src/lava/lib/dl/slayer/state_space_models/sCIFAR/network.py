import warnings
from lava.lib.dl.slayer.state_space_models.s4 import S4D
import torch
import lava.lib.dl.slayer as slayer
import torch.nn.functional as F
import matplotlib.pyplot as plt
import torch.nn as nn
import h5py

class SCIFARNetwork(torch.nn.Module):
    # Loihi compatible network for sCIFAR classification
    # To-Do before Training
        # Classification is based on mean of last S4D + Activiation layer!
    def __init__(self, d_model=128, n_states=64, dropout=0, s4d_learning_rate=0.01, relu_in_s4d=False, skip=False, num_layers: int = 1):
        super(SCIFARNetwork, self).__init__()
        if skip: 
            raise(NotImplementedError, "Skip connection currently not enabled.")
        
        self.d_model = d_model
        self.n_states = n_states
        self.dropout = dropout
        self.s4d_learning_rate = s4d_learning_rate

        if relu_in_s4d:
            self.activation = "relu"
            warnings.warn("Relu activation inside S4D is currently not implemented on Loihi/integrated in netx.")
        else:
            self.activation = None

        # We need four different instances of the S4D model 
        self.s4dmodels = [S4D(self.d_model, 
                            activation=None,
                            dropout=self.dropout,
                            transposed=True,
                            d_state=self.n_states,
                            final_act=None,
                            is_real = True,
                            skip=False,
                            s4d_exp=12,
                            lr=min(0.001, self.s4d_learning_rate)) for _ in range(num_layers)] 
        for model in self.s4dmodels:
            model.__name__ = "S4D"
            model.setup_step()
       
        identity = nn.Identity()
        identity.__name__ = "identity"

        def quantize_8bit(x: torch.tensor,
                          scale: int = (1 << 6),
                          descale: bool = False) -> torch.tensor:
            return slayer.utils.quantize_hook_fx(x, scale=scale,
                                                 num_bits=8, descale=descale)

        sdnn_params = { # sigma-delta neuron parameters
                'threshold'     : 0,    # delta unit   #1/64
                'tau_grad'      : 0.5,    # delta unit surrogate gradient relaxation parameter
                'scale_grad'    : 1,      # delta unit surrogate gradient scale parameter
                'requires_grad' : False,   # trainable threshold
                'shared_param'  : True,   # layer wise threshold
                'dropout' : slayer.neuron.Dropout(p=self.dropout), # neuron dropout
<<<<<<< HEAD
                'norm': None,
                #'norm' : slayer.neuron.norm.MeanOnlyBatchNorm, # mean only quantized batch normalizaton
=======
                # 'norm' : slayer.neuron.norm.MeanOnlyBatchNorm, # mean only quantized batch normalizaton
>>>>>>> dffec920
            }


        s4d_params = [{**sdnn_params, "activation" : model} for model in self.s4dmodels]
        standard_params ={**sdnn_params, "activation" : identity}
        final_act_params = {**sdnn_params, "activation" : F.relu}
        
        self.blocks = [slayer.block.sigma_delta.Input(standard_params),
<<<<<<< HEAD
                       slayer.block.sigma_delta.Dense(standard_params, 3, self.d_model)
=======
                       slayer.block.sigma_delta.Dense(standard_params, 3, self.d_model)#, weight_scale=3, weight_norm=True, pre_hook_fx=quantize_8bit), # Expand model dim
>>>>>>> dffec920
                      ]


        for i in range(num_layers):
            s4d = slayer.block.sigma_delta.Dense(s4d_params[i], self.d_model, self.d_model, pre_hook_fx=quantize_8bit)
            s4d_reduction = slayer.block.sigma_delta.Dense(final_act_params, self.d_model, self.d_model, pre_hook_fx=quantize_8bit)
            ff = slayer.block.sigma_delta.Dense(final_act_params, self.d_model, self.d_model, weight_scale=3, pre_hook_fx=quantize_8bit)
            
            s4d.synapse.weight.data = torch.eye(self.d_model).reshape((self.d_model, self.d_model,1,1,1))
            s4d.synapse.weight.requires_grad = False

            s4d_reduction.synapse.weight.data = torch.eye(self.d_model).reshape((self.d_model, self.d_model,1,1,1))
            s4d_reduction.synapse.weight.requires_grad = False

            # ff.synapse.weight.data = torch.eye(self.d_model).reshape((self.d_model, self.d_model,1,1,1))

            self.blocks.append(s4d)
            self.blocks.append(s4d_reduction)
            self.blocks.append(ff)
        
            
        self.blocks.append(slayer.block.sigma_delta.Output(standard_params, self.d_model, 10, weight_scale=3, weight_norm=True))
        self.blocks = torch.nn.ModuleList(self.blocks)
                 
    def forward(self, x):
        x = x.transpose(-1, -2)
        for _, block in enumerate(self.blocks): 
            # forward computation is as simple as calling the blocks in a loop
            x = block(x)
        return x[:, :, -1]
        
    def grad_flow(self, path):
        # helps monitor the gradient flow
        grad = [b.synapse.grad_norm for b in self.blocks if hasattr(b, 'synapse')]

        plt.figure()
        plt.semilogy(grad)
        plt.savefig(path + 'gradFlow.png')
        plt.close()
        return grad
        
    def export_hdf5(self, filename):
        # network export to hdf5 format
        h = h5py.File(filename, 'w')
        layer = h.create_group('layer')
        for i, b in enumerate(self.blocks):
            b.export_hdf5(layer.create_group(f'{i}'))<|MERGE_RESOLUTION|>--- conflicted
+++ resolved
@@ -58,12 +58,7 @@
                 'requires_grad' : False,   # trainable threshold
                 'shared_param'  : True,   # layer wise threshold
                 'dropout' : slayer.neuron.Dropout(p=self.dropout), # neuron dropout
-<<<<<<< HEAD
                 'norm': None,
-                #'norm' : slayer.neuron.norm.MeanOnlyBatchNorm, # mean only quantized batch normalizaton
-=======
-                # 'norm' : slayer.neuron.norm.MeanOnlyBatchNorm, # mean only quantized batch normalizaton
->>>>>>> dffec920
             }
 
 
@@ -72,11 +67,7 @@
         final_act_params = {**sdnn_params, "activation" : F.relu}
         
         self.blocks = [slayer.block.sigma_delta.Input(standard_params),
-<<<<<<< HEAD
                        slayer.block.sigma_delta.Dense(standard_params, 3, self.d_model)
-=======
-                       slayer.block.sigma_delta.Dense(standard_params, 3, self.d_model)#, weight_scale=3, weight_norm=True, pre_hook_fx=quantize_8bit), # Expand model dim
->>>>>>> dffec920
                       ]
 
 

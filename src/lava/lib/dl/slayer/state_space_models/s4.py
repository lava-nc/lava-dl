--- conflicted
+++ resolved
@@ -1984,13 +1984,8 @@
         activation = "relu",
         **layer_args,  # Arguments into inner layer (e.g. FFTConv)
     ):
-<<<<<<< HEAD
-        layer_args["activation"] = "relu"
-        layer_args['skip'] = True 
-=======
         layer_args["activation"] = activation
         layer_args['skip'] = skip
->>>>>>> 4176e55b
         layer_args['drop_kernel'] = 0.0
         layer_args['bidirectional'] = False
         layer_args['mode'] = 's4d'

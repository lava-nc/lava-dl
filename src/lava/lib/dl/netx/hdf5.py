--- conflicted
+++ resolved
@@ -53,14 +53,11 @@
         neuron's reset parameter. None means no reset. Defaults to None.
     reset_offset: int
         determines the phase shift of network reset if enabled. Defaults to 0.
-<<<<<<< HEAD
     spike_exp: int
         determines the decimal place of graded spike. Defaults to 6.
-=======
     sparse_fc_layer : boolean, optional
         If True, all fully-connected layer synapses will be interpreted as
         Sparse types in Lava.
->>>>>>> 9e6219dd
     """
 
     def __init__(self,
@@ -71,11 +68,8 @@
                  input_shape: Optional[Tuple[int, ...]] = None,
                  reset_interval: Optional[int] = None,
                  reset_offset: int = 0,
-<<<<<<< HEAD
-                 spike_exp: int = 6) -> None:
-=======
+                 spike_exp: int = 6,
                  sparse_fc_layer: bool = False) -> None:
->>>>>>> 9e6219dd
         super().__init__(net_config=net_config,
                          num_layers=num_layers,
                          input_message_bits=input_message_bits)
@@ -88,11 +82,8 @@
         self.input_shape = input_shape
         self.reset_interval = reset_interval
         self.reset_offset = reset_offset
-<<<<<<< HEAD
         self.spike_exp = spike_exp
-=======
         self.sparse_fc_layer = sparse_fc_layer
->>>>>>> 9e6219dd
 
         self.net_str = ''
         self.layers = self._create()
@@ -324,11 +315,8 @@
                      input_message_bits: int = 0,
                      reset_interval: Optional[int] = None,
                      reset_offset: int = 0,
-<<<<<<< HEAD
-                     spike_exp: int = 6) -> Tuple[Dense, str]:
-=======
+                     spike_exp: int = 6,
                      sparse_synapse: bool = 0) -> Tuple[Dense, str]:
->>>>>>> 9e6219dd
         """Creates dense layer from layer configuration
 
         Parameters
@@ -633,11 +621,8 @@
                     input_message_bits=input_message_bits,
                     reset_interval=reset_interval,
                     reset_offset=reset_offset,
-<<<<<<< HEAD
-                    spike_exp=self.spike_exp)
-=======
+                    spike_exp=self.spike_exp,
                     sparse_synapse=self.sparse_fc_layer)
->>>>>>> 9e6219dd
                 if i >= self.skip_layers:
                     layers.append(layer)
                     reset_offset += 1
